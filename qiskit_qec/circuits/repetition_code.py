# -*- coding: utf-8 -*-

# This code is part of Qiskit.
#
# (C) Copyright IBM 2019.
#
# This code is licensed under the Apache License, Version 2.0. You may
# obtain a copy of this license in the LICENSE.txt file in the root directory
# of this source tree or at http://www.apache.org/licenses/LICENSE-2.0.
#
# Any modifications or derivative works of this code must retain this
# copyright notice, and modified files need to carry a notice indicating
# that they have been altered from the originals.

# pylint: disable=invalid-name

"""Generates circuits based on repetition codes."""
from typing import List, Optional, Tuple

import numpy as np
import rustworkx as rx

from qiskit import ClassicalRegister, QuantumCircuit, QuantumRegister, transpile
from qiskit.circuit.library import XGate, RZGate
from qiskit.transpiler import PassManager, InstructionDurations
from qiskit.transpiler.passes import DynamicalDecoupling


class RepetitionCodeCircuit:
    """RepetitionCodeCircuit class."""

    def __init__(
        self,
        d: int,
        T: Optional[int] = None,
        xbasis: bool = False,
        resets: bool = False,
        delay: Optional[int] = None,
        barriers: bool = False,
    ):
        """
        Creates the circuits corresponding to a logical 0 and 1 encoded
        using a repetition code.

        Implementation of a distance d repetition code, implemented over
        T syndrome measurement rounds.

        Args:
            d (int): Number of code qubits (and hence repetitions) used.
            T (int): Number of rounds of ancilla-assisted syndrome measurement.
            xbasis (bool): Whether to use the X basis to use for encoding (Z basis used by default).
            resets (bool): Whether to include a reset gate after mid-circuit measurements.
            delay (float): Time (in dt) to delay after mid-circuit measurements (and delay).
            barriers (bool): Whether to include barriers between different sections of the code.


        Additional information:
            No measurements are added to the circuit if `T=0`. Otherwise
            `T` rounds are added, followed by measurement of the code
            qubits (corresponding to a logical measurement and final
            syndrome measurement round).
        """

        self.n = d
        self.d = d
        self.T = 0

        self.code_qubit = QuantumRegister(d, "code_qubit")
        self.link_qubit = QuantumRegister((d - 1), "link_qubit")
        self.qubit_registers = {"code_qubit", "link_qubit"}

        self.link_bits = []
        self.code_bit = ClassicalRegister(d, "code_bit")

        self.circuit = {}
        for log in ["0", "1"]:
            self.circuit[log] = QuantumCircuit(self.link_qubit, self.code_qubit, name=log)

        self._xbasis = xbasis
        self._resets = resets
        self._barriers = barriers

        self._preparation()

        delay = delay or 0

        for _ in range(T - 1):
            self.syndrome_measurement(delay=delay)

        if T != 0:
            self.syndrome_measurement(final=True)
            self.readout()

        gauge_ops = [[j, j + 1] for j in range(self.d - 1)]
        measured_logical = [[0]]
        flip_logical = list(range(self.d))
        boundary = [[0], [self.d - 1]]

        if xbasis:
            self.css_x_gauge_ops = gauge_ops
            self.css_x_stabilizer_ops = gauge_ops
            self.css_x_logical = measured_logical
            self.css_x_boundary = boundary
            self.css_z_gauge_ops = []
            self.css_z_stabilizer_ops = []
            self.css_z_logical = flip_logical
            self.css_z_boundary = []
            self.basis = "x"
        else:
            self.css_x_gauge_ops = []
            self.css_x_stabilizer_ops = []
            self.css_x_logical = flip_logical
            self.css_x_boundary = []
            self.css_z_gauge_ops = gauge_ops
            self.css_z_stabilizer_ops = gauge_ops
            self.css_z_logical = measured_logical
            self.css_z_boundary = boundary
            self.basis = "z"
        self.round_schedule = self.basis
        self.blocks = T

        self.resets = resets
        self.delay = delay

    def get_circuit_list(self) -> List[QuantumCircuit]:
        """Returns circuit list.

        circuit_list: self.circuit as a list, with
        circuit_list[0] = circuit['0']
        circuit_list[1] = circuit['1']
        """
        circuit_list = [self.circuit[log] for log in ["0", "1"]]
        return circuit_list

    def x(self, logs=("0", "1"), barrier=False):
        """Applies a logical x to the circuits for the given logical values.

        Args:
            logs (list or tuple): List or tuple of logical values expressed as
                strings.
            barrier (bool): Boolean denoting whether to include a barrier at
                the start.
        """
        barrier = barrier or self._barriers
        for log in logs:
            if barrier and (log == "1" or self._xbasis):
                self.circuit[log].barrier()
            if self._xbasis:
                self.circuit[log].z(self.code_qubit)
            else:
                self.circuit[log].x(self.code_qubit)

    def _preparation(self):
        """Prepares logical bit states by applying an x to the circuit that will
        encode a 1.
        """
        for log in ["0", "1"]:
            if self._xbasis:
                self.circuit[log].h(self.code_qubit)
        self.x(["1"])

    def syndrome_measurement(self, final: bool = False, barrier: bool = False, delay: int = 0):
        """Application of a syndrome measurement round.

        Args:
            final (bool): Whether to disregard the reset (if applicable) due to this
            being the final syndrome measurement round.
            barrier (bool): Boolean denoting whether to include a barrier at the start.
            delay (float): Time (in dt) to delay after mid-circuit measurements (and delay).
        """
        barrier = barrier or self._barriers

        self.link_bits.append(ClassicalRegister((self.d - 1), "round_" + str(self.T) + "_link_bit"))

        for log in ["0", "1"]:

            self.circuit[log].add_register(self.link_bits[-1])

            # entangling gates
            if barrier:
                self.circuit[log].barrier()
            if self._xbasis:
                self.circuit[log].h(self.link_qubit)
            for j in range(self.d - 1):
                if self._xbasis:
                    self.circuit[log].cx(self.link_qubit[j], self.code_qubit[j])
                else:
                    self.circuit[log].cx(self.code_qubit[j], self.link_qubit[j])
            for j in range(self.d - 1):
                if self._xbasis:
                    self.circuit[log].cx(self.link_qubit[j], self.code_qubit[j + 1])
                else:
                    self.circuit[log].cx(self.code_qubit[j + 1], self.link_qubit[j])
            if self._xbasis:
                self.circuit[log].h(self.link_qubit)

            # measurement
            if barrier:
                self.circuit[log].barrier()
            for j in range(self.d - 1):
                self.circuit[log].measure(self.link_qubit[j], self.link_bits[self.T][j])

            # resets
            if self._resets and not final:
                if barrier:
                    self.circuit[log].barrier()
                for j in range(self.d - 1):
                    self.circuit[log].reset(self.link_qubit[j])

            # delay
            if delay > 0 and not final:
                if barrier:
                    self.circuit[log].barrier()
                for j in range(self.d - 1):
                    self.circuit[log].delay(delay, self.link_qubit[j])

        self.T += 1

    def readout(self):
        """
        Readout of all code qubits, which corresponds to a logical measurement
        as well as allowing for a measurement of the syndrome to be inferred.
        """
        for log in ["0", "1"]:
            if self._xbasis:
                self.circuit[log].h(self.code_qubit)
            self.circuit[log].add_register(self.code_bit)
            self.circuit[log].measure(self.code_qubit, self.code_bit)

    def _separate_string(self, string):

        separated_string = []
        for syndrome_type_string in string.split("  "):
            separated_string.append(syndrome_type_string.split(" "))
        return separated_string

    def _process_string(self, string):

        # logical readout taken from
        measured_log = string[0] + " " + string[self.d - 1]

        if self._resets:
            syndrome = string[self.d :]
        else:
            # if there are no resets, results are cumulative and need to be separated
            cumsyn_list = string[self.d :].split(" ")
            syndrome_list = []
            for tt, cum_syn in enumerate(cumsyn_list[0:-1]):
                syn = ""
                for j in range(len(cum_syn)):
                    syn += str(int(cumsyn_list[tt][j] != cumsyn_list[tt + 1][j]))
                syndrome_list.append(syn)
            syndrome_list.append(cumsyn_list[-1])
            syndrome = " ".join(syndrome_list)

        # final syndrome deduced from final code qubit readout
        full_syndrome = ""
        for j in range(self.d - 1):
            full_syndrome += "0" * (string[j] == string[j + 1]) + "1" * (string[j] != string[j + 1])
        # results from all other syndrome measurements then added
        full_syndrome = full_syndrome + syndrome

        # changes between one syndrome and the next then calculated
        syndrome_list = full_syndrome.split(" ")
        syndrome_changes = ""
        for t in range(self.T + 1):
            for j in range(self.d - 1):
                if t == 0:
                    change = syndrome_list[-1][j] != "0"
                else:
                    change = syndrome_list[-t - 1][j] != syndrome_list[-t][j]
                syndrome_changes += "0" * (not change) + "1" * change
            syndrome_changes += " "

        # the space separated string of syndrome changes then gets a
        # double space separated logical value on the end
        new_string = measured_log + "  " + syndrome_changes[:-1]

        return new_string

    def string2nodes(self, string, logical="0", all_logicals=False):
        """
        Convert output string from circuits into a set of nodes.
        Args:
            string (string): Results string to convert.
            logical (string): Logical value whose results are used.
            all_logicals (bool): Whether to include logical nodes
            irrespective of value.
        Returns:
            dict: List of nodes corresponding to to the non-trivial
            elements in the string.

        Additional information:
        Strings are read right to left, but lists*
        are read left to right. So, we have some ugly indexing
        code whenever we're dealing with both strings and lists.
        """

        string = self._process_string(string)
        separated_string = self._separate_string(string)  # [ <boundary>, <syn>, <syn>,...]
        nodes = []

        # boundary nodes
        boundary = separated_string[0]  # [<last_elem>, <init_elem>]
        for bqec_index, belement in enumerate(boundary[::-1]):
            if all_logicals or belement != logical:
                bnode = {"time": 0}
                i = [0, -1][bqec_index]
                if self.basis == "z":
                    bqubits = [self.css_x_logical[i]]
                else:
                    bqubits = [self.css_z_logical[i]]
                bnode["qubits"] = bqubits
                bnode["is_boundary"] = True
                bnode["element"] = bqec_index
                nodes.append(bnode)

        # bulk nodes
        for syn_type in range(1, len(separated_string)):
            for syn_round in range(len(separated_string[syn_type])):
                elements = separated_string[syn_type][syn_round]
                for qec_index, element in enumerate(elements[::-1]):
                    if element == "1":
                        node = {"time": syn_round}
                        if self.basis == "z":
                            qubits = self.css_z_gauge_ops[qec_index]
                        else:
                            qubits = self.css_x_gauge_ops[qec_index]
                        node["qubits"] = qubits
                        node["is_boundary"] = False
                        node["element"] = qec_index
                        nodes.append(node)
        return nodes

    def string2raw_logicals(self, string):
        """
        Extracts raw logicals from output string.
        Args:
            string (string): Results string from which to extract logicals
        Returns:
            list: Raw values for logical operators that correspond to nodes.
        """
        return self._separate_string(self._process_string(string))[0]

    def flatten_nodes(self, nodes):
        """
        Removes time information from a set of nodes, and consolidates those on
        the same position at different times.
        Args:
            nodes (list): List of nodes, of the type produced by `string2nodes`, to be flattened.
        Returns:
            flat_nodes (list): List of flattened nodes.
        """
        nodes_per_link = {}
        for node in nodes:
            link_qubit = node["link qubit"]
            if link_qubit in nodes_per_link:
                nodes_per_link[link_qubit] += 1
            else:
                nodes_per_link[link_qubit] = 1
        flat_nodes = []
        for node in nodes:
            if nodes_per_link[node["link qubit"]] % 2:
                flat_node = node.copy()
                if "time" in flat_node:
                    flat_node.pop("time")
                flat_nodes.append(flat_node)
        return flat_nodes

    def check_nodes(self, nodes, ignore_extra_boundary=False):
        """
        Determines whether a given set of nodes are neutral. If so, also
        determines any additional logical readout qubits that would be
        flipped by the errors creating such a cluster and how many errors
        would be required to make the cluster.
        Args:
            nodes (list): List of nodes, of the type produced by `string2nodes`.
            ignore_extra_boundary (bool): If `True`, undeeded boundary nodes are
            ignored.
        Returns:
            neutral (bool): Whether the nodes independently correspond to a valid
            set of errors.
            flipped_logical_nodes (list): List of qubits nodes for logical
            operators that are flipped by the errors, that were not included
            in the original nodes.
            num_errors (int): Minimum number of errors required to create nodes.
        """

        # see which qubits for logical zs are given and collect bulk nodes
        given_logicals = []
        for node in nodes:
            if node["is_boundary"]:
                given_logicals += node["qubits"]
        given_logicals = set(given_logicals)

        # bicolour code qubits according to the domain walls
        walls = []
        for node in nodes:
            if not node["is_boundary"]:
                walls.append(node["qubits"][1])
        walls.sort()
        c = 0
        colors = ""
        for j in range(self.d):
            if walls:
                if walls[0] == j:
                    c = (c + 1) % 2
                    walls.remove(j)
            colors += str(c)
        colors = colors[::-1]

        # determine which were in the minority
        error_c = str(int(colors.count("1") < self.d / 2))
        num_errors = colors.count(error_c)

        # determine the corresponding flipped logicals
        flipped_logicals = []
        for j in [0, self.d - 1]:
            if colors[-1 - j] == error_c:
                flipped_logicals.append(j)
        flipped_logicals = set(flipped_logicals)

        # if unneeded logical zs are given, cluster is not neutral
        # (unless this is ignored)
        if (not ignore_extra_boundary) and given_logicals.difference(flipped_logicals):
            neutral = False
        # otherwise, report only needed logicals that aren't given
        else:
            neutral = True
            flipped_logicals = flipped_logicals.difference(given_logicals)

        flipped_logical_nodes = []
        for flipped_logical in flipped_logicals:
            qubits = [flipped_logical]
            if self.basis == "z":
                elem = self.css_z_boundary.index(qubits)
            else:
                elem = self.css_x_boundary.index(qubits)
            node = {"time": 0, "qubits": qubits, "is_boundary": True, "element": elem}
            flipped_logical_nodes.append(node)

        return neutral, flipped_logical_nodes, num_errors

    def partition_outcomes(
        self, round_schedule: str, outcome: List[int]
    ) -> Tuple[List[List[int]], List[List[int]], List[int]]:
        """Extract measurement outcomes."""
        # split into gauge and final outcomes
        outcome = "".join([str(c) for c in outcome])
        outcome = outcome.split(" ")
        gs = outcome[0:-1]
        gauge_outcomes = [[int(c) for c in r] for r in gs]
        finals = outcome[-1]
        # if circuit did not use resets, construct standard output
        if not self.resets:
            for i, layer in enumerate(gauge_outcomes):
                for j, gauge_op in enumerate(layer):
                    if i > 0:
                        gauge_outcomes[i][j] = (gauge_op + gauge_outcomes[i - 1][j]) % 2
        # assign outcomes to the correct gauge ops
        if round_schedule == "z":
            x_gauge_outcomes = []
            z_gauge_outcomes = gauge_outcomes
        else:
            x_gauge_outcomes = gauge_outcomes
            z_gauge_outcomes = []
        final_outcomes = [int(c) for c in finals]

        return x_gauge_outcomes, z_gauge_outcomes, final_outcomes


def add_edge(graph, pair, edge=None):
    """
    Adds an edge correspoding to the given pair of nodes to the given graph,
    adding also the nodes themselves if not already present.
    """
    ns = []
    for node in pair:
        if node not in graph.nodes():
            ns.append(graph.add_node(node))
        else:
            ns.append(graph.nodes().index(node))
    graph.add_edge(ns[0], ns[1], edge)
    return ns


class ArcCircuit:
    """Anisotropic repetition code class."""

    def __init__(
        self,
        links: list,
        T: int,
        basis: str = "xy",
        resets: bool = True,
        delay: Optional[int] = None,
        barriers: bool = False,
        color: Optional[dict] = None,
        max_dist: int = 2,
        schedule: Optional[list] = None,
        run_202: bool = True,
        conditional_reset: bool = False,
    ):
        """
        Creates circuits corresponding to an anisotropic repetition code implemented over T syndrome
        measurement rounds, with the syndrome measurements provided.
        Args:
            links (list): List of tuples (c0, a, c1), where c0 and c1 are the two code qubits in each
            syndrome measurement, and a is the auxiliary qubit used.
            T (int): Number of rounds of syndrome measurement.
            basis (list): Pair of `'x'`, `'y'` and `'z'`, specifying the pair of local bases to be
            used.
            resets (bool): Whether to include a reset gate after mid-circuit measurements.
            ff (bool): Whether to correct the effects of [[2,0,2]] sequences via feed forward.
            delay (float): Time (in dt) to delay after mid-circuit measurements (and delay).
            barriers (bool): Whether to include barriers between different sections of the code.
            color (dict): Dictionary with code qubits as keys and 0 or 1 for each value, to specify
            a predetermined bicoloring. If not provided, a bicoloring is found on initialization.
            max_dist (int): Maximum edge distance used when determining the bicoloring of code qubits.
            schedule(list): Specifies order in which entangling gates are applied in each syndrome
            measurement round. Each element is a list of lists [c, a] for entangling gates to be
            applied simultaneously.
            run_202 (bool): Whether to run [[2,0,2]] sequences. This will be overwritten if T is not high
            enough (at least 5xlen(links)).
            conditional_reset: Whether to apply conditional resets (an x conditioned on the result of the
            previous measurement), rather than a reset gate.
        """

        self.links = links
        self.basis = basis
        self._barriers = barriers
        self._max_dist = max_dist
        self.delay = delay or 0
        self.conditional_reset = conditional_reset

        # calculate coloring and schedule, etc
        if color is None:
            self._coloring()
        else:
            self.color = color
        if schedule is None:
            self._scheduling()
        else:
            self.schedule = schedule
        self._preparation()

        # determine the placement of [2,0,2] rounds
<<<<<<< HEAD
        if run_202:
            self.links_202 = []
            for link in self.links:
                logical_overlap = {link[0], link[2]}.intersection(set(self.z_logicals))
                if not logical_overlap:
                    self.links_202.append(link)
            num_links = len(self.links_202)
            if num_links > 0:
                self.rounds_per_link = np.floor(T / num_links)
                self.metabuffer = np.ceil((T - num_links * self.rounds_per_link) / 2)
                self.roundbuffer = np.ceil((self.rounds_per_link - 5) / 2)
                if self.roundbuffer > 0:
                    self.roundbuffer -= 1
                self.run_202 = self.rounds_per_link >= 5
            else:
                self.run_202 = False
        else:
            self.run_202 = False
        self._ff = ff and self.run_202
=======
        num_links = len(self.links)
        self.rounds_per_link = np.floor(T / num_links)
        self.metabuffer = np.ceil((T - num_links * self.rounds_per_link) / 2)
        self.roundbuffer = np.ceil((self.rounds_per_link - 5) / 2)
        # run 202s only if there is enough rounds
        self.run_202 = run_202 and self.rounds_per_link >= 5
        # use resets if requested or 202s are run
        self.resets = resets or self.run_202
>>>>>>> 81f97ced

        # create the circuit
        self.base = basis
        self.T = 0
        for _ in range(T - 1):
            self._syndrome_measurement()
        if T != 0:
            self._syndrome_measurement(final=True)
        self._readout()

    def _get_link_graph(self, max_dist=1):
        graph = rx.PyGraph()
        for link in self.links:
            add_edge(graph, (link[0], link[2]), {"distance": 1, "link qubit": link[1]})
        distance = rx.distance_matrix(graph)
        edges = graph.edge_list()
        for n0, node0 in enumerate(graph.nodes()):
            for n1, node1 in enumerate(graph.nodes()):
                if n0 < n1:
                    if (n0, n1) not in edges:
                        dist = distance[n0, n1]
                        if dist < max_dist:
                            add_edge(graph, (node0, node1), {"distance": dist})
        return graph

    def _coloring(self):
        """
        Creates a graph with a weight=1 edge for each link, and additional edges up to `max_weight`.
        Then performs a matching of edges in this graph. The code qubits of each pair are then
        bicolored. All unmatched code qubits are alternately bicolored.
        """

        graph = self._get_link_graph(self._max_dist)
        matching = rx.max_weight_matching(
            graph, max_cardinality=True, weight_fn=lambda edge: -int(edge["distance"])
        )
        self.color = {}
        unmatched = list(graph.node_indices())
        nodes = graph.nodes()
        for pair in matching:
            for j, n in enumerate(pair):
                self.color[nodes[n]] = j
                unmatched.remove(n)
        for j, n in enumerate(unmatched):
            # color opposite to a colored neighbor
            neighbors = graph.neighbors(n)
            if neighbors:
                for nn in neighbors:
                    if nodes[nn] in self.color:
                        self.color[nodes[n]] = (self.color[nodes[nn]] + 1) % 2
            else:
                # otherwise color arbitrarily
                self.color[nodes[n]] = j % 2

    def _get_coupling_graph(self, aux=None):
        """
        Returns a graph for pairs of nodes on which entangling gates are applied in the code.
        """

        if aux is None:
            aux = [link[1] for link in self.links]

        graph = rx.PyGraph()
        for link in self.links:
            if link[1] in aux:
                add_edge(graph, (link[0], link[1]), {})
                add_edge(graph, (link[1], link[2]), {})
        # we use max degree of the nodes as the edge weight, to delay bottlenecks
        for e, (n0, n1) in enumerate(graph.edge_list()):
            graph.edges()[e]["weight"] = max(graph.degree(n0), graph.degree(n1))

        return graph

    def _scheduling(self):
        """
        Determines the order in which entangling gates should be applied in each round.
        """

        link_dict = {link[1]: link for link in self.links}
        aux = set(link_dict.keys())

        weight_fn = lambda edge: -int(edge["weight"])

        schedule = []
        while aux:

            # construct coupling graph for as yet unpaired auxiliaries (i.e. link qubits)
            graph = self._get_coupling_graph(aux)

            # find a min weight matching, and then another that exlcudes the pairs from the first
            matching = [rx.max_weight_matching(graph, max_cardinality=True, weight_fn=weight_fn)]
            cut_graph = graph.copy()
            for n0, n1 in matching[0]:
                cut_graph.remove_edge(n0, n1)
            matching.append(
                rx.max_weight_matching(cut_graph, max_cardinality=True, weight_fn=weight_fn)
            )

            # rewrite the matchings to use nodes instead of indices, and to always place
            # the auxilliary second
            nodes = [graph.nodes(), cut_graph.nodes()]
            for j in range(2):
                matching[j] = list(matching[j])
                for p, pair in enumerate(matching[j]):
                    node_pair = [None, None]
                    for n in pair:
                        node = nodes[j][n]
                        node_pair[node in aux] = node
                    matching[j][p] = node_pair

            # determine which links are covered by the conjuction of these matchings
            matched_aux = [set(), set()]
            for j in range(2):
                for pair in matching[j]:
                    matched_aux[j].add(pair[1])
            completed = matched_aux[0].intersection(matched_aux[1])

            # add these matched pairs to the schedule
            for j in range(2):
                schedule.append([pair for pair in matching[j] if pair[1] in completed])

            # update the list of auxilliaries for links yet to be paired
            aux = aux.difference(completed)

        self.schedule = schedule

    def _rotate(self, basis, c, regqubit, inverse):
        """
        Rotates the given qubit to (or from) the basis specified by the color and the pair of
        bases used for the code.
        """
        if not inverse:
            if basis[c] in ["x", "y"]:
                self.circuit[basis].h(regqubit)
            if basis[c] == "y":
                self.circuit[basis].s(regqubit)
        else:
            if basis[c] == "y":
                self.circuit[basis].sdg(regqubit)
            if basis[c] in ["x", "y"]:
                self.circuit[basis].h(regqubit)

    def _basis_change(self, basis, inverse=False):
        """
        Rotates all code qubits to (or from) the bases required for the code.
        """
        for qubit, q in self.code_index.items():
            c = self.color[qubit]
            self._rotate(basis, c, self.code_qubit[q], inverse)

    def _preparation(self):
        """
        Creates the circuits and their registers.
        """

        # get a list of all code qubits (qubits[0]) and link qubits (qubits[1])
        qubits = [[], []]
        for link in self.links:
            for code_qubit in [link[0], link[2]]:
                if code_qubit not in qubits[0]:
                    qubits[0].append(code_qubit)
            qubits[1].append(link[1])
        self.qubits = [qubits[j] for j in range(2)]
        self.num_qubits = [len(qubits[j]) for j in range(2)]
        self.d = self.num_qubits[0]

        # define the quantum egisters
        self.code_qubit = QuantumRegister(self.num_qubits[0], "code_qubit")
        self.link_qubit = QuantumRegister(self.num_qubits[1], "link_qubit")
        self.qubit_registers = {"code_qubit", "link_qubit"}

        # for looking up where each qubit lives on the quantum registers
        self.code_index = {qubit: q for q, qubit in enumerate(list(qubits[0]))}
        self.link_index = {qubit: q for q, qubit in enumerate(list(qubits[1]))}

        # set up the classical registers
        self.link_bits = []
        self.code_bit = ClassicalRegister(len(qubits[0]), "code_bit")

        # create the circuits and initialize the code qubits
        self.circuit = {}
        for basis in [self.basis, self.basis[::-1]]:
            self.circuit[basis] = QuantumCircuit(self.link_qubit, self.code_qubit, name=basis)
            self._basis_change(basis)

        # use degree 1 code qubits for logical z readouts
        graph = self._get_coupling_graph()
        z_logicals = []
        for n, node in enumerate(graph.nodes()):
            if graph.degree(n) == 1:
                z_logicals.append(node)
        # if there are none, just use the first
        if z_logicals == []:
            z_logicals = [min(self.code_index.keys())]
        self.z_logicals = z_logicals

    def _get_202(self, t):
        """
        Returns the position within a 202 sequence for the current measurement round:
        * `False` means not part of a 202 sequence;
        * 0, 2 and 4 use the standard coloring;
        * 1 and 3 use the flipped coloring.
        Also returns the link qubits for the link for which the 202 sequence is run and its neigbours.
        """
        # null values in case no 202 done during this round
        tau, qubit_l_202, qubit_l_nghbrs = None, None, [[], []]
        if self.run_202 and int(t / self.rounds_per_link) < len(self.links_202):
            # determine the link qubit for which the 202 sequence is run
            link = self.links_202[int(t / self.rounds_per_link)]
            # set the 202 link
            qubit_l_202 = link[1]
            #  determine where we are in the sequence
            tau = int(t % self.rounds_per_link - self.roundbuffer)
            if t < 0 or tau not in range(5):
                tau = False
            # determine the neighbouring link qubits that are suppressed
            graph = self._get_link_graph(0)
            nodes = graph.nodes()
            edges = graph.edge_list()
            ns = [nodes.index(link[j]) for j in [0, 2]]
            qubit_l_nghbrs = []
            for n in ns:
                neighbors = list(graph.incident_edges(n))
                neighbors.remove(list(edges).index(tuple(ns)))
                qubit_l_nghbrs.append(
                    [graph.get_edge_data_by_index(ngbhr)["link qubit"] for ngbhr in neighbors]
                )
        return tau, qubit_l_202, qubit_l_nghbrs

    def _syndrome_measurement(self, final: bool = False):
        """
        Adds a syndrome measurement round.
        Args:
            final (bool): Whether or not this is the final round.
        """

        self.link_bits.append(
            ClassicalRegister(self.num_qubits[1], "round_" + str(self.T) + "_link_bit")
        )

        tau, qubit_l_202, qubit_l_nghbrs = self._get_202(self.T)
        links_to_measure = set()
        links_to_reset = set()
        for basis, qc in self.circuit.items():
            if self._barriers:
                qc.barrier()
            for pairs in self.schedule:
                for qubit_c, qubit_l in pairs:
                    q_c = self.code_index[qubit_c]
                    q_l = self.link_index[qubit_l]
                    neighbor = qubit_l in qubit_l_nghbrs[0] + qubit_l_nghbrs[1]
                    if not (tau in [1, 2, 3] and neighbor):
                        c = self.color[qubit_c]
                        if qubit_l == qubit_l_202:
                            c = (c + tau) % 2
                        self._rotate(basis, c, self.code_qubit[q_c], True)
                        qc.cx(self.code_qubit[q_c], self.link_qubit[q_l])
                        self._rotate(basis, c, self.code_qubit[q_c], False)
                        links_to_measure.add(q_l)
<<<<<<< HEAD
                        if not isinstance(tau, bool) and tau == 0 and neighbor:
                            if not self._ff:
                                links_to_reset.add(q_l)
                        else:
=======
                        if not (tau == 0 and neighbor):
>>>>>>> 81f97ced
                            links_to_reset.add(q_l)

        # measurement and resets
        for basis, qc in self.circuit.items():

            # measurement
            if self._barriers:
                if final:
                    qc.barrier(self.link_qubit)
                else:
                    qc.barrier()
            qc.add_register(self.link_bits[self.T])
            for q_l in links_to_measure:
                qc.measure(self.link_qubit[q_l], self.link_bits[self.T][q_l])

            # resets
            if self.resets and not final:
                for q_l in links_to_reset:
<<<<<<< HEAD
                    if self.conditional_reset:
                        qc.x(self.link_qubit[q_l]).c_if(self.link_bits[self.T][q_l], 1)
                    else:
                        qc.reset(self.link_qubit[q_l])
=======
                    qc.reset(self.link_qubit[q_l])
>>>>>>> 81f97ced

            # correct
            if self.run_202:
                if tau == 4:
                    target_link = self.links[self.link_index[qubit_l_202]]
                    # for neighbouring links on both sides of the 202 link
                    for j in range(2):
                        if qubit_l_nghbrs[j]:
                            # get the first listed neighbouring link
                            control_link = self.links[self.link_index[qubit_l_nghbrs[j][0]]]
                            # find the qubit on which it overlaps with the 202
                            qubit_t = list(set(target_link).intersection(set(control_link)))[0]
                            # and the qubit whose result controls the feedforward
                            qubit_c = control_link[1]
                            # get their indices
                            q_t = self.code_index[qubit_t]
                            q_c = self.link_index[qubit_c]
                            # and the colour of the targeted qubit
                            c = self.color[qubit_t]
                            self._rotate(basis, c, self.code_qubit[q_t], True)
                            qc.x(self.code_qubit[q_t]).c_if(self.link_bits[self.T][q_c], 1)
                            self._rotate(basis, c, self.code_qubit[q_t], False)

            # delay
            if self.delay > 0 and not final:
                if self._barriers:
                    qc.barrier()
                qc.delay(self.delay, self.link_qubit)

        self.T += 1

    def _readout(self):
        """
        Readout of all code qubits, which corresponds to a logical measurement
        as well as allowing for a measurement of the syndrome to be inferred.
        """

        for basis, qc in self.circuit.items():
            self._basis_change(basis, inverse=True)
            if self._barriers:
                qc.barrier(self.code_qubit)
            qc.add_register(self.code_bit)
            qc.measure(self.code_qubit, self.code_bit)

    def _separate_string(self, string):
        separated_string = []
        for syndrome_type_string in string.split("  "):
            separated_string.append(syndrome_type_string.split(" "))
        return separated_string

    def _process_string(self, string):

        # logical readout taken from assigned qubits
        measured_log = ""
        for qubit in self.z_logicals:
            j = self.code_index[qubit]
            measured_log += string[self.num_qubits[0] - j - 1] + " "

        if self.resets:
            syndrome = string[self.num_qubits[0] :]
        else:
            # if there are no resets, results are cumulative and need to be separated
            cumsyn_list = string[self.num_qubits[0] :].split(" ")
            syndrome_list = []
            for tt, cum_syn in enumerate(cumsyn_list[0:-1]):
                syn = ""
                for j in range(len(cum_syn)):
                    syn += str(int(cumsyn_list[tt][j] != cumsyn_list[tt + 1][j]))
                syndrome_list.append(syn)
            syndrome_list.append(cumsyn_list[-1])
            syndrome = " ".join(syndrome_list)

        # final syndrome deduced from final code qubit readout
        full_syndrome = ""
        for link in self.links:
            q = [self.num_qubits[0] - 1 - self.code_index[link[j]] for j in [0, -1]]
            full_syndrome += "0" * (string[q[0]] == string[q[1]]) + "1" * (
                string[q[0]] != string[q[1]]
            )
        full_syndrome = full_syndrome[::-1]
        # results from all other syndrome measurements then added
        full_syndrome = full_syndrome + syndrome

        # changes between appropriate results are then calculated
        syndrome_list = full_syndrome.split(" ")
        syndrome_changes = ""
        last_neighbors = []
        just_finished = False
        for t in range(self.T + 1):
            tau, qubit_l_202, qubit_l_nghbrs = self._get_202(t)
            all_neighbors = qubit_l_nghbrs[0] + qubit_l_nghbrs[1]
            for j in range(self.num_qubits[1]):
                dt = None
                q_l = self.num_qubits[1] - 1 - j
                qubit_l = self.links[q_l][1]
<<<<<<< HEAD
                if qubit_l in all_neighbors and tau in [1, 2, 3]:
                    # don't calculate changes for neighbours of the 202
                    change = False
                elif qubit_l in all_neighbors and tau == 4:
                    # index for neighbours on the other side of the 202 link
                    opp_index = int(qubit_l in qubit_l_nghbrs[0])
                    # first listed link on the other side
                    qubit_l_opp = qubit_l_nghbrs[opp_index][0]
                    # position in register for this link
                    k = self.num_qubits[1] - 1 - self.link_index[qubit_l_opp]
                    # determine change for product of these two over the past four rounds
                    changes = 0
                    for jj in [j, k]:
                        dt = 4
                        changes += syndrome_list[-t - 1][jj] != syndrome_list[-t - 1 + dt][jj]
                    change = changes % 2 == 1
                else:
                    if t == 0:
                        change = syndrome_list[-1][j] != "0"
                    else:
                        if qubit_l == qubit_l_202:
                            if tau == 1:
                                change = False
                            else:
                                if tau in [2, 3, 4]:
                                    dt = 2
                                else:
                                    if self._ff and qubit_l in last_neighbors and just_finished:
                                        dt = 5
                                    else:
                                        dt = 1
                                change = syndrome_list[-t - 1][j] != syndrome_list[-t - 1 + dt][j]
                        elif qubit_l in last_neighbors and just_finished:
                            if self._ff:
                                dt = 5
                            else:
                                dt = 1
                            change = syndrome_list[-t - 1][j] != syndrome_list[-t - 1 + dt][j]
=======
                all_neighbors = qubit_l_nghbrs[0] + qubit_l_nghbrs[1]
                # the first results are themselves the changes
                if t == 0:
                    change = syndrome_list[-1][j] != "0"
                # otherwise, the first of each set of 5 depends
                # on what happened in the previous set of 5
                elif (t % 5) == 0:
                    # if the link was involved in the 202, skip back 5
                    if qubit_l in last_neighbors:
                        dt = 5
                    # otherwise, compare with last (as normal)
                    else:
                        dt = 1
                # all others depend on the placement of the link
                # in the current 202
                else:
                    # if this link is the 202 link
                    if qubit_l == qubit_l_202:
                        if tau == 1:
                            change = False
>>>>>>> 81f97ced
                        else:
                            dt = 2
                    # if this link neighbours the 202 link
                    elif qubit_l in all_neighbors:
                        change = False
                    # if the link is not near the 202 link (or there are no 202s)
                    else:
                        dt = 1
                # for those where we now have a dt, calculate the change
                if dt:
                    change = syndrome_list[-t - 1][j] != syndrome_list[-t - 1 + dt][j]
                syndrome_changes += "0" * (not change) + "1" * change
            syndrome_changes += " "
            last_neighbors = all_neighbors.copy()
            just_finished = tau == 4

        # the space separated string of syndrome changes then gets a
        # double space separated logical value on the end
        new_string = measured_log + " " + syndrome_changes[:-1]

        return new_string

    def string2nodes(self, string, logical="0", all_logicals=False):
        """
        Convert output string from circuits into a set of nodes.
        Args:
            string (string): Results string to convert.
            logical (string): Logical value whose results are used.
            all_logicals (bool): Whether to include logical nodes
            irrespective of value.
        Returns:
            dict: List of nodes corresponding to to the non-trivial
            elements in the string.
        """

        string = self._process_string(string)
        separated_string = self._separate_string(string)
        nodes = []
        for syn_type, _ in enumerate(separated_string):
            for syn_round in range(len(separated_string[syn_type])):
                elements = separated_string[syn_type][syn_round]
                for elem_num, element in enumerate(elements):
                    if (syn_type == 0 and (all_logicals or element != logical)) or (
                        syn_type != 0 and element == "1"
                    ):
                        is_boundary = syn_type == 0
                        if is_boundary:
                            elem_num = syn_round
                            syn_round = 0
                            code_qubits = [self.z_logicals[elem_num]]
                            link_qubit = None
                        else:
                            link = self.links[-elem_num - 1]
                            code_qubits = [link[0], link[2]]
                            link_qubit = link[1]
                        tau, _, _ = self._get_202(syn_round)
                        node = {"time": syn_round}
                        if tau == 2:
                            node["conjugate"] = True
                        node["qubits"] = code_qubits
                        node["link qubit"] = link_qubit
                        node["is_boundary"] = is_boundary
                        node["element"] = elem_num
                        nodes.append(node)
        return nodes

    def flatten_nodes(self, nodes):
        """
        Removes time information from a set of nodes, and consolidates those on
        the same position at different times. Also removes nodes corresponding
        to the conjugate error from [[2,0,2]]s.
        Args:
            nodes (list): List of nodes, of the type produced by `string2nodes`, to be flattened.
        Returns:
            flat_nodes (list): List of flattened nodes.
        """
        # strip out conjugate nodes
        non_conj_nodes = []
        for node in nodes:
            if "conjugate" not in node:
                non_conj_nodes.append(node)
            else:
                if not node["conjugate"]:
                    non_conj_nodes.append(node)
        nodes = non_conj_nodes
        # remove time info
        nodes_per_link = {}
        for node in nodes:
            link_qubit = node["link qubit"]
            if link_qubit in nodes_per_link:
                nodes_per_link[link_qubit] += 1
            else:
                nodes_per_link[link_qubit] = 1
        flat_nodes = []
        for node in nodes:
            if nodes_per_link[node["link qubit"]] % 2:
                flat_node = node.copy()
                if "time" in flat_node:
                    flat_node.pop("time")
                flat_nodes.append(flat_node)
        return flat_nodes

    def check_nodes(self, nodes, ignore_extra_boundary=False):
        """
        Determines whether a given set of nodes are neutral. If so, also
        determines any additional logical readout qubits that would be
        flipped by the errors creating such a cluster and how many errors
        would be required to make the cluster.
        Args:
            nodes (list): List of nodes, of the type produced by `string2nodes`.
            ignore_extra_boundary (bool): If `True`, undeeded boundary nodes are
            ignored.
        Returns:
            neutral (bool): Whether the nodes independently correspond to a valid
            set of errors.
            flipped_logical_nodes (list): List of qubits nodes for logical
            operators that are flipped by the errors, that were not included
            in the original nodes.
            num_errors (int): Minimum number of errors required to create nodes.
        """

        # see which qubits for logical zs are given and collect bulk nodes
        given_logicals = []
        bulk_nodes = []
        for node in nodes:
            if node["is_boundary"]:
                given_logicals += node["qubits"]
            else:
                bulk_nodes.append(node)
        given_logicals = set(given_logicals)

        # see whether the bulk nodes are neutral
        if bulk_nodes:
            nodes = self.flatten_nodes(nodes)
            link_qubits = set(node["link qubit"] for node in nodes)
            node_color = {0: 0}
            neutral = True
            link_graph = self._get_link_graph()
            ns_to_do = set(n for n in range(1, len(link_graph.nodes())))
            while ns_to_do and neutral:
                # go through all coloured nodes
                newly_colored = {}
                for n, c in node_color.items():
                    # look at all the code qubits that are neighbours
                    incident_es = link_graph.incident_edges(n)
                    for e in incident_es:
                        edge = link_graph.edges()[e]
                        n0, n1 = link_graph.edge_list()[e]
                        if n0 == n:
                            nn = n1
                        else:
                            nn = n0
                        # see if the edge corresponds to one of the given nodes
                        dc = edge["link qubit"] in link_qubits
                        # if the neighbour is not yet coloured, colour it
                        # different color if edge is given node, same otherwise
                        if nn not in node_color:
                            newly_colored[nn] = (c + dc) % 2
                        # if it is coloured, check the colour is correct
                        else:
                            neutral = neutral and (node_color[nn] == (c + dc) % 2)
                for nn, c in newly_colored.items():
                    node_color[nn] = c
                    ns_to_do.remove(nn)

                # see which qubits for logical zs are needed
                flipped_logicals = []
                if neutral:
                    inside_c = int(sum(node_color.values()) < len(node_color) / 2)
                    for n, c in node_color.items():
                        qubit = link_graph.nodes()[n]
                        if qubit in self.z_logicals and c == inside_c:
                            flipped_logicals.append(qubit)
                flipped_logicals = set(flipped_logicals)

                # count the number of nodes of the smallest colour
                num_nodes = [0, 0]
                for n, c in node_color.items():
                    num_nodes[c] += 1
                num_errors = min(num_nodes)
        else:
            # without bulk nodes, neutral only if no boundary nodes are given
            neutral = not bool(given_logicals)
            # and no flipped logicals
            flipped_logicals = set()
            num_errors = None

        # if unneeded logical zs are given, cluster is not neutral
        # (unless this is ignored)
        if (not ignore_extra_boundary) and given_logicals.difference(flipped_logicals):
            neutral = False
        # otherwise, report only needed logicals that aren't given
        else:
            flipped_logicals = flipped_logicals.difference(given_logicals)

        flipped_logical_nodes = []
        for flipped_logical in flipped_logicals:
            node = {
                "time": 0,
                "qubits": [flipped_logical],
                "link qubit": None,
                "is_boundary": True,
                "element": self.z_logicals.index(flipped_logical),
            }
            flipped_logical_nodes.append(node)

        return neutral, flipped_logical_nodes, num_errors

    def transpile(self, backend, echo=("X", "X"), echo_num=(2, 0)):
        """
        Args:
            backend (qiskit.providers.ibmq.IBMQBackend): Backend to transpile and schedule the
            circuits for. The numbering of the qubits in this backend should correspond to
            the numbering used in `self.links`.
            echo (tuple): List of gate sequences (expressed as strings) to be used on code qubits and
            link qubits, respectively. Valid strings are `'X'` and `'XZX'`.
            echo_num(tuple): Number of times to repeat the sequences (as a list) for code qubits and
            link qubits, respectively.
        Returns:
            transpiled_circuit: As `self.circuit`, but with the circuits scheduled, transpiled and
            with dynamical decoupling added.
        """

        circuits = [self.circuit[basis] for basis in [self.basis, self.basis[::-1]]]

        initial_layout = []
        for qreg in circuits[0].qregs:
            qreg_index = int("link" in qreg.name)
            initial_layout += [
                self.qubits[qreg_index][q] for q in range(self.num_qubits[qreg_index])
            ]

        # transpile to backend and schedule
        circuits = transpile(
            circuits, backend, initial_layout=initial_layout, scheduling_method="alap"
        )

        # then dynamical decoupling if needed
        if any(echo_num):

            # set up the dd sequences
            dd_sequences = []
            spacings = []
            for j in range(2):
                if echo[j] == "X":
                    dd_sequences.append([XGate()] * echo_num[j])
                    spacings.append(None)
                elif echo[j] == "XZX":
                    dd_sequences.append([XGate(), RZGate(np.pi), XGate()] * echo_num)
                    d = 1.0 / (2 * echo_num - 1 + 1)
                    spacing = [d / 2] + ([0, d, d] * echo_num[j])[:-1] + [d / 2]
                    for _ in range(2):
                        spacing[0] += 1 - sum(spacing)
                    spacings.append(spacing)
                else:
                    dd_sequences.append(None)
                    spacings.append(None)

            # add in the dd sequences
            durations = InstructionDurations().from_backend(backend)
            for j, dd_sequence in enumerate(dd_sequences):
                if dd_sequence:
                    if echo_num[j]:
                        qubits = self.qubits[j]
                    else:
                        qubits = None
                    pm = PassManager(
                        [
                            DynamicalDecoupling(
                                durations, dd_sequence, qubits=qubits, spacing=spacings[j]
                            )
                        ]
                    )
                    circuits = pm.run(circuits)

            # make sure delays are a multiple of 16 samples, while keeping the barriers
            # as aligned as possible
            for qc in circuits:
                total_delay = [{q: 0 for q in qc.qubits} for _ in range(2)]
                for gate in qc.data:
                    if gate[0].name == "delay":
                        q = gate[1][0]
                        t = gate[0].params[0]
                        total_delay[0][q] += t
                        new_t = 16 * np.ceil((total_delay[0][q] - total_delay[1][q]) / 16)
                        total_delay[1][q] += new_t
                        gate[0].params[0] = new_t

            # transpile to backend and schedule again
            circuits = transpile(circuits, backend, scheduling_method="alap")

        return {basis: circuits[j] for j, basis in enumerate([self.basis, self.basis[::-1]])}

    def _make_syndrome_graph(self):

        # get the list of nodes
        string = (
            "1" * len(self.code_qubit)
            + " "
            + ("0" * len(self.links) + " ") * (self.T - 1)
            + "1" * len(self.links)
        )
        nodes = []
        for node in self.string2nodes(string):
            if not node["is_boundary"]:
                for t in range(self.T + 1):
                    new_node = node.copy()
                    new_node["time"] = t
                    if new_node not in nodes:
                        nodes.append(new_node)
            else:
                node["time"] = 0
                nodes.append(node)

        # find pairs that should be connected
        edges = []
        for n0, node0 in enumerate(nodes):
            for n1, node1 in enumerate(nodes):
                if n0 < n1:
                    # just record all possible edges for now (should be improved later)
                    dt = abs(node1["time"] - node0["time"])
                    adj = set(node0["qubits"]).intersection(set(node1["qubits"]))
                    if adj:
                        if (node0["is_boundary"] ^ node1["is_boundary"]) or dt <= 1:
                            edges.append((n0, n1))

        # put it all in a graph
        S = rx.PyGraph(multigraph=False)
        hyperedges = []
        for node in nodes:
            S.add_node(node)
        for n0, n1 in edges:
            source = nodes[n0]
            target = nodes[n1]
            qubits = []
            if not (source["is_boundary"] and target["is_boundary"]):
                qubits = list(set(source["qubits"]).intersection(target["qubits"]))
            if source["time"] != target["time"] and len(qubits) > 1:
                qubits = []
            edge = {"qubits": qubits, "weight": 1}
            S.add_edge(n0, n1, edge)
            # just record edges as hyperedges for now (should be improved later)
            hyperedges.append({(n0, n1): edge})

        return S, hyperedges<|MERGE_RESOLUTION|>--- conflicted
+++ resolved
@@ -545,7 +545,6 @@
         self._preparation()
 
         # determine the placement of [2,0,2] rounds
-<<<<<<< HEAD
         if run_202:
             self.links_202 = []
             for link in self.links:
@@ -564,17 +563,7 @@
                 self.run_202 = False
         else:
             self.run_202 = False
-        self._ff = ff and self.run_202
-=======
-        num_links = len(self.links)
-        self.rounds_per_link = np.floor(T / num_links)
-        self.metabuffer = np.ceil((T - num_links * self.rounds_per_link) / 2)
-        self.roundbuffer = np.ceil((self.rounds_per_link - 5) / 2)
-        # run 202s only if there is enough rounds
-        self.run_202 = run_202 and self.rounds_per_link >= 5
-        # use resets if requested or 202s are run
         self.resets = resets or self.run_202
->>>>>>> 81f97ced
 
         # create the circuit
         self.base = basis
@@ -834,14 +823,7 @@
                         qc.cx(self.code_qubit[q_c], self.link_qubit[q_l])
                         self._rotate(basis, c, self.code_qubit[q_c], False)
                         links_to_measure.add(q_l)
-<<<<<<< HEAD
-                        if not isinstance(tau, bool) and tau == 0 and neighbor:
-                            if not self._ff:
-                                links_to_reset.add(q_l)
-                        else:
-=======
-                        if not (tau == 0 and neighbor):
->>>>>>> 81f97ced
+                        if not (not isinstance(tau, bool) and tau == 0 and neighbor):
                             links_to_reset.add(q_l)
 
         # measurement and resets
@@ -860,14 +842,10 @@
             # resets
             if self.resets and not final:
                 for q_l in links_to_reset:
-<<<<<<< HEAD
                     if self.conditional_reset:
                         qc.x(self.link_qubit[q_l]).c_if(self.link_bits[self.T][q_l], 1)
                     else:
                         qc.reset(self.link_qubit[q_l])
-=======
-                    qc.reset(self.link_qubit[q_l])
->>>>>>> 81f97ced
 
             # correct
             if self.run_202:
@@ -963,55 +941,14 @@
                 dt = None
                 q_l = self.num_qubits[1] - 1 - j
                 qubit_l = self.links[q_l][1]
-<<<<<<< HEAD
-                if qubit_l in all_neighbors and tau in [1, 2, 3]:
-                    # don't calculate changes for neighbours of the 202
-                    change = False
-                elif qubit_l in all_neighbors and tau == 4:
-                    # index for neighbours on the other side of the 202 link
-                    opp_index = int(qubit_l in qubit_l_nghbrs[0])
-                    # first listed link on the other side
-                    qubit_l_opp = qubit_l_nghbrs[opp_index][0]
-                    # position in register for this link
-                    k = self.num_qubits[1] - 1 - self.link_index[qubit_l_opp]
-                    # determine change for product of these two over the past four rounds
-                    changes = 0
-                    for jj in [j, k]:
-                        dt = 4
-                        changes += syndrome_list[-t - 1][jj] != syndrome_list[-t - 1 + dt][jj]
-                    change = changes % 2 == 1
-                else:
-                    if t == 0:
-                        change = syndrome_list[-1][j] != "0"
-                    else:
-                        if qubit_l == qubit_l_202:
-                            if tau == 1:
-                                change = False
-                            else:
-                                if tau in [2, 3, 4]:
-                                    dt = 2
-                                else:
-                                    if self._ff and qubit_l in last_neighbors and just_finished:
-                                        dt = 5
-                                    else:
-                                        dt = 1
-                                change = syndrome_list[-t - 1][j] != syndrome_list[-t - 1 + dt][j]
-                        elif qubit_l in last_neighbors and just_finished:
-                            if self._ff:
-                                dt = 5
-                            else:
-                                dt = 1
-                            change = syndrome_list[-t - 1][j] != syndrome_list[-t - 1 + dt][j]
-=======
-                all_neighbors = qubit_l_nghbrs[0] + qubit_l_nghbrs[1]
                 # the first results are themselves the changes
                 if t == 0:
                     change = syndrome_list[-1][j] != "0"
                 # otherwise, the first of each set of 5 depends
                 # on what happened in the previous set of 5
                 elif (t % 5) == 0:
-                    # if the link was involved in the 202, skip back 5
-                    if qubit_l in last_neighbors:
+                    # if the link was involved in a just finished 202, skip back 5
+                    if qubit_l in last_neighbors and just_finished:
                         dt = 5
                     # otherwise, compare with last (as normal)
                     else:
@@ -1023,7 +960,6 @@
                     if qubit_l == qubit_l_202:
                         if tau == 1:
                             change = False
->>>>>>> 81f97ced
                         else:
                             dt = 2
                     # if this link neighbours the 202 link
