--- conflicted
+++ resolved
@@ -50,13 +50,9 @@
         >>> all_commute(matrix)
         True
     """
-<<<<<<< HEAD
     if matrix.shape[0] == 1:
         return True
-    test_mat = symplectic_product(matrix, matrix)
-=======
     test_mat = np.asarray(symplectic_product(matrix, matrix))
->>>>>>> 416a35af
     return not test_mat.any()
 
 
